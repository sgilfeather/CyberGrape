[package]
name = "CyberGrape"
version = "0.1.0"
edition = "2021"
build = "build.rs"

[lib]
name = "cg"

[[bin]]
name = "monitor"


# See more keys and their definitions at https://doc.rust-lang.org/cargo/reference/manifest.html

[dependencies]
btleplug = "0.11.1"
clap = { version = "4.4.8", features = ["derive"] }
crossterm = "0.27.0"
hound = "3.5.1"
libc = "0.2.150"
rand = "0.8.5"
<<<<<<< HEAD
ratatui = "0.26.1"
=======
ratatui = "0.26.0"
>>>>>>> 0fb20baa
rayon = "1.8.0"
ron = "0.8.1"
serde = { version = "1.0.190", features = ["derive"] }
<<<<<<< HEAD
=======
tempfile = "3.10.0"
>>>>>>> 0fb20baa

[build-dependencies]
bindgen = "0.69.1"
cmake = "0.1.50"<|MERGE_RESOLUTION|>--- conflicted
+++ resolved
@@ -20,18 +20,11 @@
 hound = "3.5.1"
 libc = "0.2.150"
 rand = "0.8.5"
-<<<<<<< HEAD
 ratatui = "0.26.1"
-=======
-ratatui = "0.26.0"
->>>>>>> 0fb20baa
 rayon = "1.8.0"
 ron = "0.8.1"
 serde = { version = "1.0.190", features = ["derive"] }
-<<<<<<< HEAD
-=======
 tempfile = "3.10.0"
->>>>>>> 0fb20baa
 
 [build-dependencies]
 bindgen = "0.69.1"
