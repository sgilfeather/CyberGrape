--- conflicted
+++ resolved
@@ -1,11 +1,8 @@
 pub mod component;
 pub mod dummy_hdm;
 pub mod hardware_data_manager;
-<<<<<<< HEAD
 pub mod hound_writer;
-=======
 pub mod hardware_message_decoder;
->>>>>>> 373d3e00
 pub mod localizer;
 pub mod saf;
 mod saf_raw;
