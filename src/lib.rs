<<<<<<< HEAD
pub mod args;
=======
pub mod component;
>>>>>>> 59af382d
pub mod dummy_hdm;
pub mod hardware_data_manager;
pub mod hound_writer;
pub mod hardware_message_decoder;
pub mod hdm;
pub mod localizer;
pub mod saf;
mod saf_raw;
pub mod spatial_data_format;
pub mod update_accumulator;

use std::fmt;

// `Copy` is what we call types that do not need to be borrowed. This is very
// similar to pass-by-value in C/C++. Basic types (integers, floats, etc.) are
// all `Copy`. Fancier things like `String`s are "not `Copy`" because we want
// to borrow those usually. We cannot manually implement `Copy`, it is just a
// signal to the compiler. Any type that is `Copy` must also implement `Clone`.
#[derive(Debug, PartialEq, Clone, Copy)]
pub struct Point {
    pub x: f64,
    pub y: f64,
}

impl Point {
    #[allow(dead_code)]
    pub fn abs_dist(&self, other: &Self) -> f64 {
        ((self.x - other.x).powi(2) + (self.y - other.y).powi(2)).sqrt()
    }

    pub fn new(x: f64, y: f64) -> Self {
        Point { x, y }
    }
}

// `Debug` is for dirty, exhaustive, and specific output; the kind that the
// compiler can come up with. If we want something that looks nicer, we use
// another trait, `Display`. This one cannot be `#[derive()]`d, since asthetics
// are not something the compiler cares about, so we implement it ourselves.
impl fmt::Display for Point {
    fn fmt(&self, f: &mut std::fmt::Formatter<'_>) -> std::fmt::Result {
        write!(f, "({:.3}, {:.3})", self.x, self.y)
    }
}<|MERGE_RESOLUTION|>--- conflicted
+++ resolved
@@ -1,11 +1,7 @@
-<<<<<<< HEAD
 pub mod args;
-=======
 pub mod component;
->>>>>>> 59af382d
 pub mod dummy_hdm;
 pub mod hardware_data_manager;
-pub mod hound_writer;
 pub mod hardware_message_decoder;
 pub mod hdm;
 pub mod localizer;
