//! TODO

use crate::hardware_data_manager::Update;
use crate::Point;
use std::f64::consts::PI;

/** localize_points()
 * @brief   Given a list of `Update` structs, computes the positions of the blocks
 * @param   Array of Updates, which describe a block's rough azimuth relative to another
 * @returns A vector of Points
 */
pub fn localize_points(measurements: &[Update]) -> Vec<Point> {
    // For now, assume constant range
<<<<<<< HEAD
    let range = 5.0;
=======
    let range = 6.0;
>>>>>>> 54895544

    // For now, generate points just based on angles FROM listener
    // no duplicate updates for the same src, dst pair
    // NEEDSWORK: not averaging measurements over multiple updates?
    measurements
        .iter()
        .filter(|m| m.src == 0)
        .map(|m| {
            // working in the 2D plan, elv is 0 for now
            let elv = PI / 2.0 - m.elv;
            let x = range * m.azm.cos() * elv.sin();
            let y = range * m.azm.sin() * elv.sin();
            Point { x, y }
        })
        .collect()
}

#[cfg(test)]
mod tests {
    use super::*;

    #[test]
    fn test1() {
        let updates = [
            Update {
                src: 0,
                dst: 1,
                elv: 0.0,
                azm: 0.0,
            }, // block 1 is straight ahead of the listener
            Update {
                src: 0,
                dst: 2,
                elv: 0.0,
                azm: 1.57,
            }, // block 2 is to the right of the listener
        ];
        let points = localize_points(&updates);
        eprintln!("{:?}", points);
    }
}<|MERGE_RESOLUTION|>--- conflicted
+++ resolved
@@ -4,18 +4,11 @@
 use crate::Point;
 use std::f64::consts::PI;
 
-/** localize_points()
- * @brief   Given a list of `Update` structs, computes the positions of the blocks
- * @param   Array of Updates, which describe a block's rough azimuth relative to another
- * @returns A vector of Points
- */
+/// Given a list of `Update` structs containing the angular measurements between
+/// points, computes the cartesian positions of the points.
 pub fn localize_points(measurements: &[Update]) -> Vec<Point> {
     // For now, assume constant range
-<<<<<<< HEAD
     let range = 5.0;
-=======
-    let range = 6.0;
->>>>>>> 54895544
 
     // For now, generate points just based on angles FROM listener
     // no duplicate updates for the same src, dst pair
