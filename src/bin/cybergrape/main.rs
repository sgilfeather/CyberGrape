--- conflicted
+++ resolved
@@ -1,30 +1,21 @@
 //! TODO
 
-<<<<<<< HEAD
-use cybergrape::{hardware_message_decoder::HardwareEvent, args::GrapeArgs};
-use std::io;
-use std::str;
-use str::FromStr;
 use clap::Parser;
-=======
-use cybergrape::hardware_message_decoder::HardwareEvent;
-use cybergrape::hdm::Hdm;
-use cybergrape::update_accumulator::UpdateAccumulator;
->>>>>>> 59af382d
+use cybergrape::{
+    args::GrapeArgs, hardware_message_decoder::HardwareEvent, hdm::Hdm,
+    update_accumulator::UpdateAccumulator,
+};
 
 use log::{debug, info, warn};
 use serial2::SerialPort;
 use std::{cell::RefCell, io, rc::Rc, str, str::FromStr};
 
 fn main() {
-<<<<<<< HEAD
+    env_logger::init();
     let args = GrapeArgs::parse();
 
     // logic to parse serial vs binaural arguments— args.whatever
 
-=======
-    env_logger::init();
->>>>>>> 59af382d
     // Ask user for the device name
     let available_ports = SerialPort::available_ports().expect("Failed to get available ports");
     println!("Available devices:");
