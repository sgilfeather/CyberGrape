--- conflicted
+++ resolved
@@ -12,7 +12,6 @@
 use hound::WavReader;
 use log::{debug, info, warn};
 use serial2::SerialPort;
-<<<<<<< HEAD
 use std::{
     io,
     str::{self, FromStr},
@@ -20,8 +19,6 @@
     thread::{sleep, spawn},
     time::Duration,
 };
-=======
-use std::{cell::RefCell, collections::BinaryHeap, io, rc::Rc, str::{self, FromStr}};
 
 
 // Example: 
@@ -33,7 +30,6 @@
 //                            --gains   1 1
 //                            --ranges  3 4
 //                            --files   x.wav y.wav
->>>>>>> c64ae43e
 
 fn main() {
     env_logger::init();
