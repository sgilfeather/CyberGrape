--- conflicted
+++ resolved
@@ -26,22 +26,15 @@
 };
 use serial2::SerialPort;
 use std::{
-<<<<<<< HEAD
     cell::RefCell,
     collections::BinaryHeap,
     io::{self, stdout},
     rc::Rc,
     str::{self, FromStr},
-};
-=======
-    io,
-    str::{self, FromStr},
     sync::{Arc, Mutex},
     thread::{sleep, spawn},
     time::Duration,
 };
-
->>>>>>> c72fc4bc
 
 // Example:
 // cargo run --bin cybergrape --
@@ -92,27 +85,6 @@
     let hdm = Arc::new(Mutex::new(Hdm::new()));
     let mut accumulator = UpdateAccumulator::new(hdm.clone());
 
-<<<<<<< HEAD
-    // Read from the port and print the received data
-    let mut buffer = [0; 256];
-    let mut read_buf = Vec::new();
-
-    loop {
-        let read_len = port.read(&mut buffer).expect("Device disconnected");
-
-        for &c in buffer.iter().take(read_len) {
-            read_buf.push(c);
-            if c == b'\n' {
-                match str::from_utf8(&read_buf) {
-                    Ok(s) => match HardwareEvent::from_str(s) {
-                        Ok(HardwareEvent::UUDFEvent(e)) => {
-                            println!("Received {:#?}, adding to HDM", e);
-                            hdm.borrow_mut().add_update(e);
-                        }
-                        Ok(HardwareEvent::UUDFPEvent(ep)) => {
-                            debug!("Received {:#?}", ep);
-                        }
-=======
     let _hdm_thread = spawn(move || {
         // Read from the port and print the received data
         let mut buffer = [0; 256];
@@ -127,7 +99,7 @@
                     match str::from_utf8(&read_buf) {
                         Ok(s) => match HardwareEvent::from_str(s) {
                             Ok(HardwareEvent::UUDFEvent(e)) => {
-                                debug!("Received {:#?}, adding to HDM", e);
+                                println!("Received {:#?}, adding to HDM", e);
                                 hdm.lock().unwrap().add_update(e);
                             }
                             Ok(HardwareEvent::UUDFPEvent(ep)) => {
@@ -139,7 +111,6 @@
                         },
                         // Often happens at the beginning of transmission when
                         // there is still garbage in the hardware buffer
->>>>>>> c72fc4bc
                         Err(e) => {
                             warn!("Failed to decode utf-8: {:?}", e);
                         }
