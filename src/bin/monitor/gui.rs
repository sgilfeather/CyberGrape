use crossterm::{
    event::{self, DisableMouseCapture, EnableMouseCapture, Event, KeyCode},
    execute,
    terminal::{disable_raw_mode, enable_raw_mode, EnterAlternateScreen, LeaveAlternateScreen},
};
use std::{
    error::Error,
    io,
    time::{Duration, Instant},
};
use ratatui::{
    backend::{Backend, CrosstermBackend},
    style::{Color, Style},
    symbols,
    text::Span,
    widgets::{Axis, Block, Chart, Dataset, GraphType},
    Frame, Terminal,
};

use cg::Point;

type PointGenerator = Box<dyn FnMut() -> Vec<Point>>;

struct App {
    orig_points_generator: PointGenerator,
    new_points_generator: PointGenerator,
    orig_points: Vec<(f64, f64)>,
    new_points: Vec<(f64, f64)>,
}

impl App {
    fn new(orig_points_generator: PointGenerator, new_points_generator: PointGenerator) -> App {
        App {
            orig_points_generator,
            new_points_generator,
            orig_points: vec![],
            new_points: vec![],
        }
    }

    fn on_tick(&mut self) {
        self.orig_points = (self.orig_points_generator)()
            .iter()
            .map(|&Point { x, y }| (x, y))
            .collect();
        self.new_points = (self.new_points_generator)()
            .iter()
            .map(|&Point { x, y }| (x, y))
            .collect();
    }
}

pub fn engage_gui(
    orig_points_generator: PointGenerator,
    new_points_generator: PointGenerator,
) -> Result<(), Box<dyn Error>> {
    // setup terminal
    enable_raw_mode()?;
    let mut stdout = io::stdout();
    execute!(stdout, EnterAlternateScreen, EnableMouseCapture)?;
    let backend = CrosstermBackend::new(stdout);
    let mut terminal = Terminal::new(backend)?;

    // create app and run it
    let tick_rate = Duration::from_millis(250);
    let app = App::new(orig_points_generator, new_points_generator);
    let res = run_app(&mut terminal, app, tick_rate);

    // restore terminal
    disable_raw_mode()?;
    execute!(
        terminal.backend_mut(),
        LeaveAlternateScreen,
        DisableMouseCapture
    )?;
    terminal.show_cursor()?;

    if let Err(err) = res {
        println!("{:?}", err)
    }

    Ok(())
}

fn run_app<B: Backend>(
    terminal: &mut Terminal<B>,
    mut app: App,
    tick_rate: Duration,
) -> io::Result<()> {
    let mut last_tick = Instant::now();
    loop {
        terminal.draw(|f| ui(f, &mut app))?;

        let timeout = tick_rate
            .checked_sub(last_tick.elapsed())
            .unwrap_or_else(|| Duration::from_secs(0));
        if crossterm::event::poll(timeout)? {
            if let Event::Key(key) = event::read()? {
                if let KeyCode::Char('q') = key.code {
                    return Ok(());
                }
            }
        }
        if last_tick.elapsed() >= tick_rate {
            app.on_tick();
            last_tick = Instant::now();
        }
    }
}

<<<<<<< HEAD
fn ui<B: Backend>(f: &mut Frame<B>, app: &mut App) {
    // Padding added to the bounds of the chart
    let padding = 2.0;

    // Collect all the x and y values from orig_points and new_points
    let all_x = app.orig_points.iter().map(|(x, _)| x);
    let all_y = app.orig_points.iter().map(|(_, y)| y);

    // Compute lower and upper bounds for the chart
    let x_bounds = [
        all_x.clone().fold(f64::INFINITY, |a, b| a.min(*b)) - padding,
        all_x.clone().fold(f64::NEG_INFINITY, |a, b| a.max(*b)) + padding,
    ];
    let y_bounds = [
        all_y.clone().fold(f64::INFINITY, |a, b| a.min(*b)) - padding,
        all_y.clone().fold(f64::NEG_INFINITY, |a, b| a.max(*b)) + padding,
    ];

=======
// ISSUE 35
// Need to set the bounds and labels automatically based
// on the data in app.*_points
// Also would be good to get the axis lines in the middle, or gone
fn ui(f: &mut Frame, app: &mut App) {
>>>>>>> 7ce4f345
    let chart = Chart::new(vec![
        Dataset::default()
            .name("Original")
            .marker(symbols::Marker::Dot)
            .graph_type(GraphType::Scatter)
            .style(Style::default().fg(Color::Cyan))
            .data(&app.orig_points),
        Dataset::default()
            .name("Calculated")
            .marker(symbols::Marker::Dot)
            .graph_type(GraphType::Scatter)
            .style(Style::default().fg(Color::Red))
            .data(&app.new_points),
    ])
    .block(Block::default().title("Chart"))
    .x_axis(Axis::default().bounds(x_bounds))
    .y_axis(Axis::default().bounds(y_bounds));

    f.render_widget(chart, f.size());
}<|MERGE_RESOLUTION|>--- conflicted
+++ resolved
@@ -2,11 +2,6 @@
     event::{self, DisableMouseCapture, EnableMouseCapture, Event, KeyCode},
     execute,
     terminal::{disable_raw_mode, enable_raw_mode, EnterAlternateScreen, LeaveAlternateScreen},
-};
-use std::{
-    error::Error,
-    io,
-    time::{Duration, Instant},
 };
 use ratatui::{
     backend::{Backend, CrosstermBackend},
@@ -15,6 +10,11 @@
     text::Span,
     widgets::{Axis, Block, Chart, Dataset, GraphType},
     Frame, Terminal,
+};
+use std::{
+    error::Error,
+    io,
+    time::{Duration, Instant},
 };
 
 use cg::Point;
@@ -108,7 +108,6 @@
     }
 }
 
-<<<<<<< HEAD
 fn ui<B: Backend>(f: &mut Frame<B>, app: &mut App) {
     // Padding added to the bounds of the chart
     let padding = 2.0;
@@ -127,13 +126,6 @@
         all_y.clone().fold(f64::NEG_INFINITY, |a, b| a.max(*b)) + padding,
     ];
 
-=======
-// ISSUE 35
-// Need to set the bounds and labels automatically based
-// on the data in app.*_points
-// Also would be good to get the axis lines in the middle, or gone
-fn ui(f: &mut Frame, app: &mut App) {
->>>>>>> 7ce4f345
     let chart = Chart::new(vec![
         Dataset::default()
             .name("Original")
